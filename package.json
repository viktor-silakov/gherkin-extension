--- conflicted
+++ resolved
@@ -1,10 +1,6 @@
 {
   "name": "gherkin-extension",
-<<<<<<< HEAD
-  "version": "0.0.3",
-=======
   "version": "0.0.6",
->>>>>>> e85390b8
   "publisher": "viktor-silakov",
   "author": "Viktor Silakov, Alexander Krechik",
   "license": "MIT",
